//
//  CGSize+Device.swift
//  KeyboardKit
//
//  Created by Daniel Saidi on 2021-10-08.
//  Copyright © 2021 Daniel Saidi. All rights reserved.
//

import CoreGraphics

/**
 This extension specifies screen sizes, as they are reported
 when the keyboard prints out the size.
 */
public extension CGSize {
    
    /**
     Whether or not the size is a large iPad Pro screen size
     in portrait orientation.
     */
    static let iPadProLargeScreenPortrait = CGSize(width: 1024, height: 1366)
    
    /**
     Whether or not the size is a large iPad Pro screen size
     in landscape orientation.
     */
    static let iPadProLargeScreenLandscape = iPadProLargeScreenPortrait.flipped()
    
    /**
     Whether or not the size is a small iPad Pro screen size
     in portrait orientation.
     */
    static let iPadProSmallScreenPortrait = CGSize(width: 834, height: 1194)
    
    /**
     Whether or not the size is a small iPad Pro screen size
     in landscape orientation.
     */
    static let iPadProSmallScreenLandscape = iPadProSmallScreenPortrait.flipped()
    
    /**
     Whether or not the size is a "regular" iPad screen size
     in portrait orientation.
     */
    static let iPadScreenPortrait = CGSize(width: 768, height: 1024)
    
    /**
     Whether or not the size is a "regular" iPad screen size
     in landscape orientation.
     */
    static let iPadScreenLandscape = iPadScreenPortrait.flipped()
    
    /**
     Whether or not the size is an iPhone ProMax screen size
     in portrait orientation.
     */
    static let iPhoneProMaxScreenPortrait = CGSize(width: 428, height: 926)
<<<<<<< HEAD
    
    /**
     Whether or not the size is an iPhone ProMax screen size
     in portrait orientation.
     */
    static let iPhoneProMaxScreenLandscape = iPhoneProMaxScreenPortrait.flipped()
=======
    
    /**
     Whether or not the size is an iPhone ProMax screen size
     in portrait orientation.
     */
    static let iPhoneProMaxScreenLandscape = iPhoneProMaxScreenPortrait.flipped()
    
    /**
     Flip the size's height and width.
     */
    func flipped() -> CGSize {
        CGSize(width: height, height: width)
    }
>>>>>>> 27fbd2d4
    
    /**
     Whether or not the size matches another screen size, in
     any orientation.
     */
    func isScreenSize(_ size: CGSize) -> Bool {
        self == size || self == size.flipped()
    }
}

private extension CGSize {
    
    func flipped() -> CGSize {
        CGSize(width: height, height: width)
    }
}<|MERGE_RESOLUTION|>--- conflicted
+++ resolved
@@ -19,31 +19,31 @@
      in portrait orientation.
      */
     static let iPadProLargeScreenPortrait = CGSize(width: 1024, height: 1366)
-    
+
     /**
      Whether or not the size is a large iPad Pro screen size
      in landscape orientation.
      */
     static let iPadProLargeScreenLandscape = iPadProLargeScreenPortrait.flipped()
-    
+
     /**
      Whether or not the size is a small iPad Pro screen size
      in portrait orientation.
      */
     static let iPadProSmallScreenPortrait = CGSize(width: 834, height: 1194)
-    
+
     /**
      Whether or not the size is a small iPad Pro screen size
      in landscape orientation.
      */
     static let iPadProSmallScreenLandscape = iPadProSmallScreenPortrait.flipped()
-    
+
     /**
      Whether or not the size is a "regular" iPad screen size
      in portrait orientation.
      */
     static let iPadScreenPortrait = CGSize(width: 768, height: 1024)
-    
+
     /**
      Whether or not the size is a "regular" iPad screen size
      in landscape orientation.
@@ -55,15 +55,7 @@
      in portrait orientation.
      */
     static let iPhoneProMaxScreenPortrait = CGSize(width: 428, height: 926)
-<<<<<<< HEAD
-    
-    /**
-     Whether or not the size is an iPhone ProMax screen size
-     in portrait orientation.
-     */
-    static let iPhoneProMaxScreenLandscape = iPhoneProMaxScreenPortrait.flipped()
-=======
-    
+
     /**
      Whether or not the size is an iPhone ProMax screen size
      in portrait orientation.
@@ -76,8 +68,7 @@
     func flipped() -> CGSize {
         CGSize(width: height, height: width)
     }
->>>>>>> 27fbd2d4
-    
+
     /**
      Whether or not the size matches another screen size, in
      any orientation.
@@ -88,7 +79,7 @@
 }
 
 private extension CGSize {
-    
+
     func flipped() -> CGSize {
         CGSize(width: height, height: width)
     }
